--- conflicted
+++ resolved
@@ -26,10 +26,7 @@
 wine python -m pip install --upgrade pip==18.1
 wine pip install PyInstaller==3.4
 
-<<<<<<< HEAD
-=======
 
->>>>>>> 09c144e0
 mkdir $WINEPREFIX/drive_c/Qt
 ln -s $PYHOME/Lib/site-packages/PyQt5/ $WINEPREFIX/drive_c/Qt/5.11.2
 
