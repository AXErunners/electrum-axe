#!/usr/bin/env python

import sys
<<<<<<< HEAD
from electrum_dash import NetworkProxy, print_json
=======
from electrum import Network
from electrum.util import json_encode, print_msg
>>>>>>> 7dbb23e8

try:
    addr = sys.argv[1]
except Exception:
    print "usage: get_history <bitcoin_address>"
    sys.exit(1)

n = Network()
n.start()
h = n.synchronous_get(('blockchain.address.get_history',[addr]))
print_msg(json_encode(h))<|MERGE_RESOLUTION|>--- conflicted
+++ resolved
@@ -1,17 +1,13 @@
 #!/usr/bin/env python
 
 import sys
-<<<<<<< HEAD
-from electrum_dash import NetworkProxy, print_json
-=======
-from electrum import Network
-from electrum.util import json_encode, print_msg
->>>>>>> 7dbb23e8
+from electrum_dash import Network
+from electrum_dash.util import json_encode, print_msg
 
 try:
     addr = sys.argv[1]
 except Exception:
-    print "usage: get_history <bitcoin_address>"
+    print "usage: get_history <dash_address>"
     sys.exit(1)
 
 n = Network()
