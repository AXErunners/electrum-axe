--- conflicted
+++ resolved
@@ -62,13 +62,21 @@
         'description': _("Exchange rates and currency conversion tools."),
         'available_for': ['qt'],
     },
-<<<<<<< HEAD
     #{
     #    'name': 'greenaddress_instant',
     #    'fullname': 'GreenAddress instant',
     #    'description': _("Allows validating if your transactions have instant confirmations by GreenAddress"),
     #    'available_for': ['qt'],
     #},
+    {
+        'name':'keepkey',
+        'fullname': 'KeepKey',
+        'description': _('Provides support for KeepKey hardware wallet'),
+        'requires': [('keepkeylib','github.com/keepkey/python-keepkey')],
+        'requires_wallet_type': ['keepkey'],
+        'registers_wallet_type': ('hardware', 'keepkey', _("KeepKey wallet")),
+        'available_for': ['qt', 'cmdline'],
+    },
     #{
     #    'name': 'labels',
     #    'fullname': _('LabelSync'),
@@ -78,48 +86,12 @@
     #    ]),
     #    'available_for': ['qt']
     #},
-=======
-    {
-        'name': 'greenaddress_instant',
-        'fullname': 'GreenAddress instant',
-        'description': _("Allows validating if your transactions have instant confirmations by GreenAddress"),
-        'available_for': ['qt'],
-    },
-    {
-        'name':'keepkey',
-        'fullname': 'KeepKey',
-        'description': _('Provides support for KeepKey hardware wallet'),
-        'requires': [('keepkeylib','github.com/keepkey/python-keepkey')],
-        'requires_wallet_type': ['keepkey'],
-        'registers_wallet_type': ('hardware', 'keepkey', _("KeepKey wallet")),
-        'available_for': ['qt', 'cmdline'],
-    },
-    {
-        'name': 'labels',
-        'fullname': _('LabelSync'),
-        'description': '\n'.join([
-            _("The new and improved LabelSync plugin. This can sync your labels across multiple Electrum installs by using a remote database to save your data. Labels, transactions ids and addresses are encrypted before they are sent to the remote server."),
-            _("The label sync's server software is open-source as well and can be found on github.com/maran/electrum-sync-server")
-        ]),
-        'available_for': ['qt']
-    },
->>>>>>> e23f3a5e
     {
         'name': 'plot',
         'fullname': 'Plot History',
         'description': _("Ability to plot transaction history in graphical mode."),
         'requires': [('matplotlib', 'matplotlib')],
         'available_for': ['qt'],
-    },
-    {
-        'name':'keepkey',
-        'fullname': 'KeepKey',
-        'description': _('Provides support for KeepKey hardware wallet'),
-        'available_for': ['qt'],
-        'requires': [('keepkeylib','github.com/keepkey/python-keepkey')],
-        'requires_wallet_type': ['keepkey'],
-        'registers_wallet_type': ('hardware', 'keepkey', _("KeepKey wallet")),
-        'available_for': ['qt', 'cmdline'],
     },
     {
         'name':'trezor',
