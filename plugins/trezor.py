from binascii import unhexlify
from struct import pack
from sys import stderr
from time import sleep
import unicodedata
import threading
import re

from PyQt4.Qt import QMessageBox, QDialog, QVBoxLayout, QLabel, QThread, SIGNAL, QGridLayout, QInputDialog, QPushButton
import PyQt4.QtCore as QtCore

import electrum_dash
from electrum_dash import bitcoin

from electrum_dash.account import BIP32_Account
from electrum_dash.bitcoin import EncodeBase58Check, public_key_to_bc_address, bc_address_to_hash_160, xpub_from_pubkey
from electrum_dash.i18n import _
from electrum_dash.plugins import BasePlugin, hook, always_hook, run_hook
from electrum_dash.transaction import Transaction, deserialize, is_extended_pubkey, x_to_xpub
from electrum_dash.wallet import BIP32_HD_Wallet
from electrum_dash.util import print_error, print_msg
from electrum_dash.wallet import pw_decode, bip32_private_derivation, bip32_root

<<<<<<< HEAD
from electrum_dash_gui.qt.util import *
from electrum_dash_gui.qt.main_window import StatusBarButton, ElectrumWindow
=======
from electrum_gui.qt.util import *
from electrum_gui.qt.main_window import StatusBarButton, ElectrumWindow
>>>>>>> 94ecf8dd

try:
    from trezorlib.client import types
    from trezorlib.client import proto, BaseClient, ProtocolMixin
    from trezorlib.qt.pinmatrix import PinMatrixWidget
    from trezorlib.transport import ConnectionError
    from trezorlib.transport_hid import HidTransport
    TREZOR = True
except ImportError:
    TREZOR = False

import trezorlib.ckd_public as ckd_public

COIN_NAME = 'TDash' if bitcoin.TESTNET else 'Dash'

def log(msg):
    stderr.write("%s\n" % msg)
    stderr.flush()

def give_error(message):
    print_error(message)
    raise Exception(message)


class Plugin(BasePlugin):

    def __init__(self, config, name):
        BasePlugin.__init__(self, config, name)
        self._is_available = self._init()
        self.wallet = None
        self.handler = None
        self.client = None
        self.transport = None

    def constructor(self, s):
        return TrezorWallet(s)

    def _init(self):
        return TREZOR

    def is_available(self):
        if not self._is_available:
            return False
        if not self.wallet:
            return False
        if self.wallet.storage.get('wallet_type') != 'trezor':
            return False
        return True

    def set_enabled(self, enabled):
        self.wallet.storage.put('use_' + self.name, enabled)

    def is_enabled(self):
        if not self.is_available():
            return False
        if self.wallet.has_seed():
            return False
        return True

    def compare_version(self, major, minor=0, patch=0):
        features = self.get_client().features
        v = [features.major_version, features.minor_version, features.patch_version]
        self.print_error('firmware version', v)
        return cmp(v, [major, minor, patch])

    def atleast_version(self, major, minor=0, patch=0):
        return self.compare_version(major, minor, patch) >= 0

    def get_client(self):
        if not TREZOR:
            give_error('please install github.com/trezor/python-trezor')

        if not self.client or self.client.bad:
            d = HidTransport.enumerate()
            if not d:
                give_error('Could not connect to your Trezor. Please verify the cable is connected and that no other app is using it.')
            self.transport = HidTransport(d[0])
            self.client = QtGuiTrezorClient(self.transport)
            self.client.handler = self.handler
            self.client.set_tx_api(self)
            self.client.bad = False
            if not self.atleast_version(1, 2, 1):
                self.client = None
                give_error('Outdated Trezor firmware. Please update the firmware from https://www.mytrezor.com')
        return self.client

    @hook
    def close_wallet(self):
        print_error("trezor: clear session")
        if self.client:
            self.client.clear_session()
            self.client.transport.close()
            self.client = None
        self.wallet = None

    @hook
    def cmdline_load_wallet(self, wallet):
        self.wallet = wallet
        self.wallet.plugin = self
        if self.handler is None:
            self.handler = TrezorCmdLineHandler()

    @hook
    def load_wallet(self, wallet, window):
        self.print_error("load_wallet")
        self.wallet = wallet
        self.window = window
        self.wallet.plugin = self
        self.trezor_button = StatusBarButton(QIcon(":icons/trezor.png"), _("Trezor"), self.settings_dialog)
<<<<<<< HEAD
        if type(self.window) is ElectrumWindow:
=======
        if type(window) is ElectrumWindow:
>>>>>>> 94ecf8dd
            self.window.statusBar().addPermanentWidget(self.trezor_button)
        if self.handler is None:
            self.handler = TrezorQtHandler(self.window.app)
        try:
            self.get_client().ping('t')
        except BaseException as e:
            QMessageBox.information(self.window, _('Error'), _("Trezor device not detected.\nContinuing in watching-only mode." + '\n\nReason:\n' + str(e)), _('OK'))
            self.wallet.force_watching_only = True
            return
        if self.wallet.addresses() and not self.wallet.check_proper_device():
            QMessageBox.information(self.window, _('Error'), _("This wallet does not match your Trezor device"), _('OK'))
            self.wallet.force_watching_only = True

    @hook
    def close_wallet(self):
        if type(self.window) is ElectrumWindow:
            self.window.statusBar().removeWidget(self.trezor_button)

    @hook
    def installwizard_load_wallet(self, wallet, window):
        self.load_wallet(wallet, window)

    @hook
    def installwizard_restore(self, wizard, storage):
        if storage.get('wallet_type') != 'trezor': 
            return
        seed = wizard.enter_seed_dialog("Enter your Trezor seed", None, func=lambda x:True)
        if not seed:
            return
        wallet = TrezorWallet(storage)
        self.wallet = wallet
        handler = TrezorQtHandler(wizard)
        passphrase = handler.get_passphrase(_("Please enter your Trezor passphrase.") + '\n' + _("Press OK if you do not use one."))
        if passphrase is None:
            return
        password = wizard.password_dialog()
        wallet.add_seed(seed, password)
        wallet.add_cosigner_seed(seed, 'x/', password, passphrase)
        wallet.create_main_account(password)
        # disable trezor plugin
        self.set_enabled(False)
        return wallet

    @hook
    def receive_menu(self, menu, addrs):
        if not self.wallet.is_watching_only() and self.atleast_version(1, 3) and len(addrs) == 1:
            menu.addAction(_("Show on TREZOR"), lambda: self.show_address(addrs[0]))

    def show_address(self, address):
        if not self.wallet.check_proper_device():
            give_error('Wrong device or password')
        try:
            address_path = self.wallet.address_id(address)
            address_n = self.get_client().expand_path(address_path)
        except Exception, e:
            give_error(e)
        try:
            self.get_client().get_address(COIN_NAME, address_n, True)
        except Exception, e:
            give_error(e)
        finally:
            self.handler.stop()


    def settings_dialog(self):
        try:
            device_id = self.get_client().get_device_id()
        except BaseException as e:
            self.window.show_message(str(e))
            return
        get_label = lambda: self.get_client().features.label
        update_label = lambda: current_label_label.setText("Label: %s" % get_label())
        d = QDialog()
        layout = QGridLayout(d)
        layout.addWidget(QLabel("Trezor Options"),0,0)
        layout.addWidget(QLabel("ID:"),1,0)
        layout.addWidget(QLabel(" %s" % device_id),1,1)

        def modify_label():
            response = QInputDialog().getText(None, "Set New Trezor Label", "New Trezor Label:  (upon submission confirm on Trezor)")
            if not response[1]:
                return
            new_label = str(response[0])
            self.handler.show_message("Please confirm label change on Trezor")
            status = self.get_client().apply_settings(label=new_label)
            self.handler.stop()
            update_label()

        current_label_label = QLabel()
        update_label()
        change_label_button = QPushButton("Modify")
        change_label_button.clicked.connect(modify_label)
        layout.addWidget(current_label_label,3,0)
        layout.addWidget(change_label_button,3,1)
        d.exec_()


    def sign_transaction(self, tx, prev_tx, xpub_path):
        self.prev_tx = prev_tx
        self.xpub_path = xpub_path
        client = self.get_client()
        inputs = self.tx_inputs(tx, True)
        outputs = self.tx_outputs(tx)
        #try:
        signed_tx = client.sign_tx(COIN_NAME, inputs, outputs)[1]
        #except Exception, e:
        #    give_error(e)
        #finally:
        self.handler.stop()

        raw = signed_tx.encode('hex')
        tx.update_signatures(raw)


    def tx_inputs(self, tx, for_sig=False):
        inputs = []
        for txin in tx.inputs:
            txinputtype = types.TxInputType()
            if txin.get('is_coinbase'):
                prev_hash = "\0"*32
                prev_index = 0xffffffff # signed int -1
            else:
                if for_sig:
                    x_pubkeys = txin['x_pubkeys']
                    if len(x_pubkeys) == 1:
                        x_pubkey = x_pubkeys[0]
                        xpub, s = BIP32_Account.parse_xpubkey(x_pubkey)
                        xpub_n = self.get_client().expand_path(self.xpub_path[xpub])
                        txinputtype.address_n.extend(xpub_n + s)
                    else:
                        def f(x_pubkey):
                            if is_extended_pubkey(x_pubkey):
                                xpub, s = BIP32_Account.parse_xpubkey(x_pubkey)
                            else:
                                xpub = xpub_from_pubkey(x_pubkey.decode('hex'))
                                s = []
                            node = ckd_public.deserialize(xpub)
                            return types.HDNodePathType(node=node, address_n=s)
                        pubkeys = map(f, x_pubkeys)
                        multisig = types.MultisigRedeemScriptType(
                            pubkeys=pubkeys,
                            signatures=map(lambda x: x.decode('hex') if x else '', txin.get('signatures')),
                            m=txin.get('num_sig'),
                        )
                        txinputtype = types.TxInputType(
                            script_type=types.SPENDMULTISIG,
                            multisig= multisig
                        )
                        # find which key is mine
                        for x_pubkey in x_pubkeys:
                            xpub, s = BIP32_Account.parse_xpubkey(x_pubkey)
                            if xpub in self.xpub_path:
                                xpub_n = self.get_client().expand_path(self.xpub_path[xpub])
                                txinputtype.address_n.extend(xpub_n + s)
                                break
                            else:
                                raise

                prev_hash = unhexlify(txin['prevout_hash'])
                prev_index = txin['prevout_n']

            txinputtype.prev_hash = prev_hash
            txinputtype.prev_index = prev_index

            if 'scriptSig' in txin:
                script_sig = txin['scriptSig'].decode('hex')
                txinputtype.script_sig = script_sig

            if 'sequence' in txin:
                sequence = txin['sequence']
                txinputtype.sequence = sequence

            inputs.append(txinputtype)

        return inputs

    def tx_outputs(self, tx):
        outputs = []

        for type, address, amount in tx.outputs:
            assert type == 'address'
            txoutputtype = types.TxOutputType()
            if self.wallet.is_change(address):
                address_path = self.wallet.address_id(address)
                address_n = self.get_client().expand_path(address_path)
                txoutputtype.address_n.extend(address_n)
            else:
                txoutputtype.address = address
            txoutputtype.amount = amount
            addrtype, hash_160 = bc_address_to_hash_160(address)
            if addrtype == bitcoin.PUBKEY_ADDR:
                txoutputtype.script_type = types.PAYTOADDRESS
            elif addrtype == bitcoin.SCRIPT_ADDR:
                txoutputtype.script_type = types.PAYTOSCRIPTHASH
            else:
                raise BaseException('addrtype')
            outputs.append(txoutputtype)

        return outputs

    def electrum_tx_to_txtype(self, tx):
        t = types.TransactionType()
        d = deserialize(tx.raw)
        t.version = d['version']
        t.lock_time = d['lockTime']
        inputs = self.tx_inputs(tx)
        t.inputs.extend(inputs)
        for vout in d['outputs']:
            o = t.bin_outputs.add()
            o.amount = vout['value']
            o.script_pubkey = vout['scriptPubKey'].decode('hex')
        return t

    def get_tx(self, tx_hash):
        tx = self.prev_tx[tx_hash]
        tx.deserialize()
        return self.electrum_tx_to_txtype(tx)




class TrezorWallet(BIP32_HD_Wallet):
    wallet_type = 'trezor'
    root_derivation = "m/44'/5'"

    def __init__(self, storage):
        BIP32_HD_Wallet.__init__(self, storage)
        self.mpk = None
        self.device_checked = False
        self.proper_device = False
        self.force_watching_only = False

    def get_action(self):
        if not self.accounts:
            return 'create_accounts'

    def can_import(self):
        return False

    def can_sign_xpubkey(self, x_pubkey):
        xpub, sequence = BIP32_Account.parse_xpubkey(x_pubkey)
        return xpub in self.master_public_keys.values()

    def can_export(self):
        return False

    def can_create_accounts(self):
        return True

    def can_change_password(self):
        return False

    def is_watching_only(self):
        return self.force_watching_only

    def get_client(self):
        return self.plugin.get_client()

    def address_id(self, address):
        account_id, (change, address_index) = self.get_address_index(address)
        return "44'/5'/%s'/%d/%d" % (account_id, change, address_index)

    def create_main_account(self, password):
        self.create_account('Main account', None) #name, empty password

    def mnemonic_to_seed(self, mnemonic, passphrase):
        # trezor uses bip39
        import pbkdf2, hashlib, hmac
        PBKDF2_ROUNDS = 2048
        mnemonic = unicodedata.normalize('NFKD', ' '.join(mnemonic.split()))
        passphrase = unicodedata.normalize('NFKD', passphrase)
        return pbkdf2.PBKDF2(mnemonic, 'mnemonic' + passphrase, iterations = PBKDF2_ROUNDS, macmodule = hmac, digestmodule = hashlib.sha512).read(64)

    def derive_xkeys(self, root, derivation, password):
        x = self.master_private_keys.get(root)
        if x:
            root_xprv = pw_decode(x, password)
            xprv, xpub = bip32_private_derivation(root_xprv, root, derivation)
            return xpub, xprv
        else:
            derivation = derivation.replace(self.root_name,"44'/5'/")
            xpub = self.get_public_key(derivation)
            return xpub, None

    def get_public_key(self, bip32_path):
        address_n = self.plugin.get_client().expand_path(bip32_path)
        node = self.plugin.get_client().get_public_node(address_n).node
        xpub = "0488B21E".decode('hex') + chr(node.depth) + self.i4b(node.fingerprint) + self.i4b(node.child_num) + node.chain_code + node.public_key
        return EncodeBase58Check(xpub)

    def get_master_public_key(self):
        if not self.mpk:
            self.mpk = self.get_public_key("44'/5'")
        return self.mpk

    def i4b(self, x):
        return pack('>I', x)

    def add_keypairs(self, tx, keypairs, password):
        #do nothing - no priv keys available
        pass

    def decrypt_message(self, pubkey, message, password):
        raise BaseException( _('Decrypt method is not implemented in Trezor') )
        #address = public_key_to_bc_address(pubkey.decode('hex'))
        #address_path = self.address_id(address)
        #address_n = self.get_client().expand_path(address_path)
        #try:
        #    decrypted_msg = self.get_client().decrypt_message(address_n, b64decode(message))
        #except Exception, e:
        #    give_error(e)
        #finally:
        #    twd.stop()
        #return str(decrypted_msg)

    def sign_message(self, address, message, password):
        if not self.check_proper_device():
            give_error('Wrong device or password')
        try:
            address_path = self.address_id(address)
            address_n = self.plugin.get_client().expand_path(address_path)
        except Exception, e:
            give_error(e)
        try:
            msg_sig = self.plugin.get_client().sign_message(COIN_NAME, address_n, message)
        except Exception, e:
            give_error(e)
        finally:
            self.plugin.handler.stop()
        return msg_sig.signature

    def sign_transaction(self, tx, password):
        if tx.is_complete():
            return
        if not self.check_proper_device():
            give_error('Wrong device or password')
        # previous transactions used as inputs
        prev_tx = {}
        # path of the xpubs that are involved
        xpub_path = {}
        for txin in tx.inputs:
            tx_hash = txin['prevout_hash']

            ptx = self.transactions.get(tx_hash)
            if ptx is None:
                ptx = self.network.synchronous_get([('blockchain.transaction.get', [tx_hash])])[0]
                ptx = Transaction(ptx)
            prev_tx[tx_hash] = ptx

            for x_pubkey in txin['x_pubkeys']:
                if not is_extended_pubkey(x_pubkey):
                    continue
                xpub = x_to_xpub(x_pubkey)
                for k, v in self.master_public_keys.items():
                    if v == xpub:
                        account_id = re.match("x/(\d+)'", k).group(1)
                        account_derivation = "44'/5'/%s'"%account_id
                xpub_path[xpub] = account_derivation

        self.plugin.sign_transaction(tx, prev_tx, xpub_path)

    def check_proper_device(self):
        self.get_client().ping('t')
        if not self.device_checked:
            address = self.addresses(False)[0]
            address_id = self.address_id(address)
            n = self.get_client().expand_path(address_id)
            device_address = self.get_client().get_address(COIN_NAME, n)
            self.device_checked = True

            if device_address != address:
                self.proper_device = False
            else:
                self.proper_device = True

        return self.proper_device


class TrezorGuiMixin(object):

    def __init__(self, *args, **kwargs):
        super(TrezorGuiMixin, self).__init__(*args, **kwargs)

    def callback_ButtonRequest(self, msg):
        if msg.code == 3:
            message = "Confirm transaction outputs on Trezor device to continue"
        elif msg.code == 8:
            message = "Confirm transaction fee on Trezor device to continue"
        elif msg.code == 7:
            message = "Confirm message to sign on Trezor device to continue"
        elif msg.code == 10:
            message = "Confirm address on Trezor device to continue"
        else:
            message = "Check Trezor device to continue"
        self.handler.show_message(message)
        return proto.ButtonAck()

    def callback_PinMatrixRequest(self, msg):
        if msg.type == 1:
            desc = 'current PIN'
        elif msg.type == 2:
            desc = 'new PIN'
        elif msg.type == 3:
            desc = 'new PIN again'
        else:
            desc = 'PIN'
        pin = self.handler.get_pin("Please enter Trezor %s" % desc)
        if not pin:
            return proto.Cancel()
        return proto.PinMatrixAck(pin=pin)

    def callback_PassphraseRequest(self, req):
        msg = _("Please enter your Trezor passphrase.")
        passphrase = self.handler.get_passphrase(msg)
        if passphrase is None:
            return proto.Cancel()
        return proto.PassphraseAck(passphrase=passphrase)

    def callback_WordRequest(self, msg):
        #TODO
        log("Enter one word of mnemonic: ")
        word = raw_input()
        return proto.WordAck(word=word)


class TrezorCmdLineHandler:

    def get_passphrase(self, msg):
        import getpass
        print_msg(msg)
        return getpass.getpass('')

    def get_pin(self, msg):
        t = { 'a':'7', 'b':'8', 'c':'9', 'd':'4', 'e':'5', 'f':'6', 'g':'1', 'h':'2', 'i':'3'}
        print_msg(msg)
        print_msg("a b c\nd e f\ng h i\n-----")
        o = raw_input()
        return ''.join(map(lambda x: t[x], o))

    def stop(self):
        pass

    def show_message(self, msg):
        print_msg(msg)


class TrezorQtHandler:

    def __init__(self, win):
        self.win = win
        self.win.connect(win, SIGNAL('trezor_done'), self.dialog_stop)
        self.win.connect(win, SIGNAL('message_dialog'), self.message_dialog)
        self.win.connect(win, SIGNAL('pin_dialog'), self.pin_dialog)
        self.win.connect(win, SIGNAL('passphrase_dialog'), self.passphrase_dialog)
        self.done = threading.Event()

    def stop(self):
        self.win.emit(SIGNAL('trezor_done'))

    def show_message(self, msg):
        self.message = msg
        self.win.emit(SIGNAL('message_dialog'))

    def get_pin(self, msg):
        self.done.clear()
        self.message = msg
        self.win.emit(SIGNAL('pin_dialog'))
        self.done.wait()
        return self.response

    def get_passphrase(self, msg):
        self.done.clear()
        self.message = msg
        self.win.emit(SIGNAL('passphrase_dialog'))
        self.done.wait()
        return self.passphrase

    def pin_dialog(self):
        d = QDialog(None)
        d.setModal(1)
        d.setWindowTitle(_("Enter PIN"))
        d.setWindowFlags(d.windowFlags() | QtCore.Qt.WindowStaysOnTopHint)
        matrix = PinMatrixWidget()
        vbox = QVBoxLayout()
        vbox.addWidget(QLabel(self.message))
        vbox.addWidget(matrix)
        vbox.addLayout(Buttons(CancelButton(d), OkButton(d)))
        d.setLayout(vbox)
        if not d.exec_():
            self.response = None
        self.response = str(matrix.get_value())
        self.done.set()

    def passphrase_dialog(self):
        from electrum_dash_gui.qt.password_dialog import make_password_dialog, run_password_dialog
        d = QDialog()
        d.setModal(1)
        d.setLayout(make_password_dialog(d, None, self.message, False))
        confirmed, p, passphrase = run_password_dialog(d, None, None)
        if not confirmed:
            QMessageBox.critical(None, _('Error'), _("Password request canceled"), _('OK'))
            self.passphrase = None
        else:
            if passphrase is None:
                passphrase = '' # Even blank string is valid Trezor passphrase
            self.passphrase = unicodedata.normalize('NFKD', unicode(passphrase))
        self.done.set()

    def message_dialog(self):
        self.d = QDialog()
        self.d.setModal(1)
        self.d.setWindowTitle('Please Check Trezor Device')
        self.d.setWindowFlags(self.d.windowFlags() | QtCore.Qt.WindowStaysOnTopHint)
        l = QLabel(self.message)
        vbox = QVBoxLayout(self.d)
        vbox.addWidget(l)
        self.d.show()

    def dialog_stop(self):
        self.d.hide()


if TREZOR:
    class QtGuiTrezorClient(ProtocolMixin, TrezorGuiMixin, BaseClient):
        def call_raw(self, msg):
            try:
                resp = BaseClient.call_raw(self, msg)
            except ConnectionError:
                self.bad = True
                raise
    
            return resp<|MERGE_RESOLUTION|>--- conflicted
+++ resolved
@@ -21,13 +21,8 @@
 from electrum_dash.util import print_error, print_msg
 from electrum_dash.wallet import pw_decode, bip32_private_derivation, bip32_root
 
-<<<<<<< HEAD
 from electrum_dash_gui.qt.util import *
 from electrum_dash_gui.qt.main_window import StatusBarButton, ElectrumWindow
-=======
-from electrum_gui.qt.util import *
-from electrum_gui.qt.main_window import StatusBarButton, ElectrumWindow
->>>>>>> 94ecf8dd
 
 try:
     from trezorlib.client import types
@@ -137,11 +132,7 @@
         self.window = window
         self.wallet.plugin = self
         self.trezor_button = StatusBarButton(QIcon(":icons/trezor.png"), _("Trezor"), self.settings_dialog)
-<<<<<<< HEAD
         if type(self.window) is ElectrumWindow:
-=======
-        if type(window) is ElectrumWindow:
->>>>>>> 94ecf8dd
             self.window.statusBar().addPermanentWidget(self.trezor_button)
         if self.handler is None:
             self.handler = TrezorQtHandler(self.window.app)
