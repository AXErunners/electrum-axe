--- conflicted
+++ resolved
@@ -1,9 +1,3 @@
-<<<<<<< HEAD
-from electrum_dash.i18n import _
-from PyQt4.QtGui import *
-from PyQt4.QtCore import *
-=======
->>>>>>> 7dbb23e8
 import os.path
 import time
 import traceback
@@ -14,7 +8,7 @@
 from collections import namedtuple
 from functools import partial
 
-from electrum.i18n import _
+from electrum_dash.i18n import _
 from PyQt4.QtGui import *
 from PyQt4.QtCore import *
 
@@ -357,14 +351,7 @@
                  editable_columns=None):
         QTreeWidget.__init__(self, parent)
         self.parent = parent
-<<<<<<< HEAD
-        self.setColumnCount(len(headers))
-        self.setHeaderLabels(headers)
-        self.header().setStretchLastSection(False)
-        self.header().setDefaultAlignment(Qt.AlignCenter)
-=======
         self.stretch_column = stretch_column
->>>>>>> 7dbb23e8
         self.setContextMenuPolicy(Qt.CustomContextMenu)
         self.customContextMenuRequested.connect(create_menu)
         self.setUniformRowHeights(True)
@@ -386,6 +373,7 @@
         self.setColumnCount(len(headers))
         self.setHeaderLabels(headers)
         self.header().setStretchLastSection(False)
+        self.header().setDefaultAlignment(Qt.AlignCenter)
         for col in range(len(headers)):
             sm = QHeaderView.Stretch if col == self.stretch_column else QHeaderView.ResizeToContents
             self.header().setResizeMode(col, sm)
@@ -536,46 +524,6 @@
         return o
 
 
-<<<<<<< HEAD
-# http://stackoverflow.com/questions/11472284/how-to-set-a-read-only-checkbox-in-pyside-pyqt
-class ReadOnlyCheckBox(QCheckBox):
-    def __init__( self, *args ):
-        super(ReadOnlyCheckBox, self).__init__(*args) # will fail if passing **kwargs
-        self._readOnly = True
-
-    def isReadOnly( self ):
-        return self._readOnly
-
-    def mousePressEvent( self, event ):
-        if ( self.isReadOnly() ):
-            event.accept()
-        else:
-            super(ReadOnlyCheckBox, self).mousePressEvent(event)
-
-    def mouseMoveEvent( self, event ):
-        if ( self.isReadOnly() ):
-            event.accept()
-        else:
-            super(ReadOnlyCheckBox, self).mouseMoveEvent(event)
-
-    def mouseReleaseEvent( self, event ):
-        if ( self.isReadOnly() ):
-            event.accept()
-        else:
-            super(ReadOnlyCheckBox, self).mouseReleaseEvent(event)
-
-    def keyPressEvent( self, event ):
-        if ( self.isReadOnly() ):
-            event.accept()
-        else:
-            super(ReadOnlyCheckBox, self).keyPressEvent(event)
-
-    @pyqtSlot(bool)
-    def setReadOnly( self, state ):
-        self._readOnly = state
-
-    readOnly = pyqtProperty(bool, isReadOnly, setReadOnly)
-=======
 class TaskThread(QThread):
     '''Thread that runs background tasks.  Callbacks are guaranteed
     to happen in the context of its parent.'''
@@ -614,7 +562,6 @@
 
     def stop(self):
         self.tasks.put(None)
->>>>>>> 7dbb23e8
 
 
 if __name__ == "__main__":
