import tty, sys
import curses, datetime, locale
from decimal import Decimal
<<<<<<< HEAD
_ = lambda x:x
from electrum_dash.util import format_satoshis, set_verbosity
from electrum_dash.util import StoreDict
from electrum_dash.bitcoin import is_valid, COIN

from electrum_dash import Wallet, WalletStorage
=======

from electrum.util import format_satoshis, set_verbosity
from electrum.util import StoreDict
from electrum.bitcoin import is_valid, COIN, TYPE_ADDRESS
from electrum import Wallet, WalletStorage
>>>>>>> 7dbb23e8

_ = lambda x:x



class ElectrumGui:

    def __init__(self, config, daemon, plugins):

        self.config = config
        self.network = daemon.network
        storage = WalletStorage(config.get_wallet_path())
        if not storage.file_exists:
            print "Wallet not found. try 'electrum create'"
            exit()

        self.wallet = Wallet(storage)
        self.wallet.start_threads(self.network)
        self.contacts = StoreDict(self.config, 'contacts')

        locale.setlocale(locale.LC_ALL, '')
        self.encoding = locale.getpreferredencoding()

        self.stdscr = curses.initscr()
        curses.noecho()
        curses.cbreak()
        curses.start_color()
        curses.use_default_colors()
        curses.init_pair(1, curses.COLOR_WHITE, curses.COLOR_BLUE)
        curses.init_pair(2, curses.COLOR_WHITE, curses.COLOR_CYAN)
        curses.init_pair(3, curses.COLOR_BLACK, curses.COLOR_WHITE);
        self.stdscr.keypad(1)
        self.stdscr.border(0)
        self.maxy, self.maxx = self.stdscr.getmaxyx()
        self.set_cursor(0)
        self.w = curses.newwin(10, 50, 5, 5)

        set_verbosity(False)
        self.tab = 0
        self.pos = 0
        self.popup_pos = 0

        self.str_recipient = ""
        self.str_description = ""
        self.str_amount = ""
        self.str_fee = ""
        self.history = None

        if self.network:
            self.network.register_callback(self.update, ['updated'])

        self.tab_names = [_("History"), _("Send"), _("Receive"), _("Addresses"), _("Contacts"), _("Banner")]
        self.num_tabs = len(self.tab_names)


    def set_cursor(self, x):
        try:
            curses.curs_set(x)
        except Exception:
            pass

    def restore_or_create(self):
        pass

    def verify_seed(self):
        pass

    def get_string(self, y, x):
        self.set_cursor(1)
        curses.echo()
        self.stdscr.addstr( y, x, " "*20, curses.A_REVERSE)
        s = self.stdscr.getstr(y,x)
        curses.noecho()
        self.set_cursor(0)
        return s

    def update(self, event):
        self.update_history()
        if self.tab == 0:
            self.print_history()
        self.refresh()

    def print_history(self):

        width = [20, 40, 14, 14]
        delta = (self.maxx - sum(width) - 4)/3
        format_str = "%"+"%d"%width[0]+"s"+"%"+"%d"%(width[1]+delta)+"s"+"%"+"%d"%(width[2]+delta)+"s"+"%"+"%d"%(width[3]+delta)+"s"

        if self.history is None:
            self.update_history()

        self.print_list(self.history[::-1], format_str%( _("Date"), _("Description"), _("Amount"), _("Balance")))

    def update_history(self):
        width = [20, 40, 14, 14]
        delta = (self.maxx - sum(width) - 4)/3
        format_str = "%"+"%d"%width[0]+"s"+"%"+"%d"%(width[1]+delta)+"s"+"%"+"%d"%(width[2]+delta)+"s"+"%"+"%d"%(width[3]+delta)+"s"

        b = 0
        self.history = []

        for item in self.wallet.get_history():
            tx_hash, conf, value, timestamp, balance = item
            if conf:
                try:
                    time_str = datetime.datetime.fromtimestamp(timestamp).isoformat(' ')[:-3]
                except Exception:
                    time_str = "------"
            else:
                time_str = 'unconfirmed'

            label = self.wallet.get_label(tx_hash)
            if len(label) > 40:
                label = label[0:37] + '...'
            self.history.append( format_str%( time_str, label, format_satoshis(value, whitespaces=True), format_satoshis(balance, whitespaces=True) ) )


    def print_balance(self):
        if not self.network:
            msg = _("Offline")
        elif self.network.is_connected():
            if not self.wallet.up_to_date:
                msg = _("Synchronizing...")
            else:
                c, u, x =  self.wallet.get_balance()
                msg = _("Balance")+": %f  "%(Decimal(c) / COIN)
                if u:
                    msg += "  [%f unconfirmed]"%(Decimal(u) / COIN)
                if x:
                    msg += "  [%f unmatured]"%(Decimal(x) / COIN)
        else:
            msg = _("Not connected")

        self.stdscr.addstr( self.maxy -1, 3, msg)

        for i in range(self.num_tabs):
            self.stdscr.addstr( 0, 2 + 2*i + len(''.join(self.tab_names[0:i])), ' '+self.tab_names[i]+' ', curses.A_BOLD if self.tab == i else 0)

        self.stdscr.addstr(self.maxy -1, self.maxx-30, ' '.join([_("Settings"), _("Network"), _("Quit")]))

    def print_receive(self):
        addr = self.wallet.get_unused_address(None)
        self.stdscr.addstr(2, 1, "Address: "+addr)
        self.print_qr(addr)

    def print_contacts(self):
        messages = map(lambda x: "%20s   %45s "%(x[0], x[1][1]), self.contacts.items())
        self.print_list(messages, "%19s  %15s "%("Key", "Value"))

    def print_addresses(self):
        fmt = "%-35s  %-30s"
        messages = map(lambda addr: fmt % (addr, self.wallet.labels.get(addr,"")), self.wallet.addresses())
        self.print_list(messages,   fmt % ("Address", "Label"))

    def print_edit_line(self, y, label, text, index, size):
        text += " "*(size - len(text) )
        self.stdscr.addstr( y, 2, label)
        self.stdscr.addstr( y, 15, text, curses.A_REVERSE if self.pos%6==index else curses.color_pair(1))

    def print_send_tab(self):
        self.stdscr.clear()
        self.print_edit_line(3, _("Pay to"), self.str_recipient, 0, 40)
        self.print_edit_line(5, _("Description"), self.str_description, 1, 40)
        self.print_edit_line(7, _("Amount"), self.str_amount, 2, 15)
        self.print_edit_line(9, _("Fee"), self.str_fee, 3, 15)
        self.stdscr.addstr( 12, 15, _("[Send]"), curses.A_REVERSE if self.pos%6==4 else curses.color_pair(2))
        self.stdscr.addstr( 12, 25, _("[Clear]"), curses.A_REVERSE if self.pos%6==5 else curses.color_pair(2))

    def print_banner(self):
        if self.network:
            self.print_list( self.network.banner.split('\n'))

    def print_qr(self, data):
        import qrcode, StringIO
        s = StringIO.StringIO()
        self.qr = qrcode.QRCode()
        self.qr.add_data(data)
        self.qr.print_ascii(out=s, invert=False)
        msg = s.getvalue()
        lines = msg.split('\n')
        for i, l in enumerate(lines):
            l = l.encode("utf-8")
            self.stdscr.addstr(i+5, 5, l, curses.color_pair(3))

    def print_list(self, list, firstline = None):
        self.maxpos = len(list)
        if not self.maxpos: return
        if firstline:
            firstline += " "*(self.maxx -2 - len(firstline))
            self.stdscr.addstr( 1, 1, firstline )
        for i in range(self.maxy-4):
            msg = list[i] if i < len(list) else ""
            msg += " "*(self.maxx - 2 - len(msg))
            m = msg[0:self.maxx - 2]
            m = m.encode(self.encoding)
            self.stdscr.addstr( i+2, 1, m, curses.A_REVERSE if i == (self.pos % self.maxpos) else 0)

    def refresh(self):
        if self.tab == -1: return
        self.stdscr.border(0)
        self.print_balance()
        self.stdscr.refresh()

    def main_command(self):
        c = self.stdscr.getch()
        print c
        if   c == curses.KEY_RIGHT: self.tab = (self.tab + 1)%self.num_tabs
        elif c == curses.KEY_LEFT: self.tab = (self.tab - 1)%self.num_tabs
        elif c == curses.KEY_DOWN: self.pos +=1
        elif c == curses.KEY_UP: self.pos -= 1
        elif c == 9: self.pos +=1 # tab
        elif curses.unctrl(c) in ['^W', '^C', '^X', '^Q']: self.tab = -1
        elif curses.unctrl(c) in ['^N']: self.network_dialog()
        elif curses.unctrl(c) == '^S': self.settings_dialog()
        else: return c
        if self.pos<0: self.pos=0
        if self.pos>=self.maxpos: self.pos=self.maxpos - 1

    def run_tab(self, i, print_func, exec_func):
        while self.tab == i:
            self.stdscr.clear()
            print_func()
            self.refresh()
            c = self.main_command()
            if c: exec_func(c)


    def run_history_tab(self, c):
        if c == 10:
            out = self.run_popup('',["blah","foo"])


    def edit_str(self, target, c, is_num=False):
        # detect backspace
        if c in [8, 127, 263] and target:
            target = target[:-1]
        elif not is_num or curses.unctrl(c) in '0123456789.':
            target += curses.unctrl(c)
        return target


    def run_send_tab(self, c):
        if self.pos%6 == 0:
            self.str_recipient = self.edit_str(self.str_recipient, c)
        if self.pos%6 == 1:
            self.str_description = self.edit_str(self.str_description, c)
        if self.pos%6 == 2:
            self.str_amount = self.edit_str(self.str_amount, c, True)
        elif self.pos%6 == 3:
            self.str_fee = self.edit_str(self.str_fee, c, True)
        elif self.pos%6==4:
            if c == 10: self.do_send()
        elif self.pos%6==5:
            if c == 10: self.do_clear()


    def run_receive_tab(self, c):
        if c == 10:
            out = self.run_popup('Address', ["Edit label", "Freeze", "Prioritize"])

    def run_contacts_tab(self, c):
        if c == 10 and self.contacts:
            out = self.run_popup('Adress', ["Copy", "Pay to", "Edit label", "Delete"]).get('button')
            key = self.contacts.keys()[self.pos%len(self.contacts.keys())]
            if out == "Pay to":
                self.tab = 1
                self.str_recipient = key
                self.pos = 2
            elif out == "Edit label":
                s = self.get_string(6 + self.pos, 18)
                if s:
                    self.wallet.labels[address] = s

    def run_banner_tab(self, c):
        self.show_message(repr(c))
        pass

    def main(self):

        tty.setraw(sys.stdin)
        while self.tab != -1:
            self.run_tab(0, self.print_history, self.run_history_tab)
            self.run_tab(1, self.print_send_tab, self.run_send_tab)
            self.run_tab(2, self.print_receive, self.run_receive_tab)
            self.run_tab(3, self.print_addresses, self.run_banner_tab)
            self.run_tab(4, self.print_contacts, self.run_contacts_tab)
            self.run_tab(5, self.print_banner, self.run_banner_tab)

        tty.setcbreak(sys.stdin)
        curses.nocbreak()
        self.stdscr.keypad(0)
        curses.echo()
        curses.endwin()


    def do_clear(self):
        self.str_amount = ''
        self.str_recipient = ''
        self.str_fee = ''
        self.str_description = ''

    def do_send(self):
        if not is_valid(self.str_recipient):
            self.show_message(_('Invalid Dash address'))
            return
        try:
            amount = int(Decimal(self.str_amount) * COIN)
        except Exception:
            self.show_message(_('Invalid Amount'))
            return
        try:
            fee = int(Decimal(self.str_fee) * COIN)
        except Exception:
            self.show_message(_('Invalid Fee'))
            return

        if self.wallet.use_encryption:
            password = self.password_dialog()
            if not password:
                return
        else:
            password = None
        try:
            tx = self.wallet.mktx([(TYPE_ADDRESS, self.str_recipient, amount)], password, self.config, fee)
        except Exception as e:
            self.show_message(str(e))
            return

        if self.str_description:
            self.wallet.labels[tx.hash()] = self.str_description

        self.show_message(_("Please wait..."), getchar=False)
        status, msg = self.network.broadcast(tx)

        if status:
            self.show_message(_('Payment sent.'))
            self.do_clear()
            #self.update_contacts_tab()
        else:
            self.show_message(_('Error'))


    def show_message(self, message, getchar = True):
        w = self.w
        w.clear()
        w.border(0)
        for i, line in enumerate(message.split('\n')):
            w.addstr(2+i,2,line)
        w.refresh()
        if getchar: c = self.stdscr.getch()

    def run_popup(self, title, items):
        return self.run_dialog(title, map(lambda x: {'type':'button','label':x}, items), interval=1, y_pos = self.pos+3)

    def network_dialog(self):
        if not self.network:
            return
        params = self.network.get_parameters()
        host, port, protocol, proxy_config, auto_connect = params
        srv = 'auto-connect' if auto_connect else self.network.default_server
        out = self.run_dialog('Network', [
            {'label':'server', 'type':'str', 'value':srv},
            {'label':'proxy', 'type':'str', 'value':self.config.get('proxy', '')},
            ], buttons = 1)
        if out:
            if out.get('server'):
                server = out.get('server')
                auto_connect = server == 'auto-connect'
                if not auto_connect:
                    try:
                        host, port, protocol = server.split(':')
                    except Exception:
                        self.show_message("Error:" + server + "\nIn doubt, type \"auto-connect\"")
                        return False
                proxy = self.parse_proxy_options(out.get('proxy')) if out.get('proxy') else None
                self.network.set_parameters(host, port, protocol, proxy, auto_connect)

    def settings_dialog(self):
        fee = str(Decimal(self.wallet.fee_per_kb(self.config)) / COIN)
        out = self.run_dialog('Settings', [
            {'label':'Default fee', 'type':'satoshis', 'value': fee }
            ], buttons = 1)
        if out:
            if out.get('Default fee'):
                fee = int(Decimal(out['Default fee']) * COIN)
                self.config.set_key('fee_per_kb', fee, True)


    def password_dialog(self):
        out = self.run_dialog('Password', [
            {'label':'Password', 'type':'password', 'value':''}
            ], buttons = 1)
        return out.get('Password')


    def run_dialog(self, title, items, interval=2, buttons=None, y_pos=3):
        self.popup_pos = 0

        self.w = curses.newwin( 5 + len(items)*interval + (2 if buttons else 0), 50, y_pos, 5)
        w = self.w
        out = {}
        while True:
            w.clear()
            w.border(0)
            w.addstr( 0, 2, title)

            num = len(items)

            numpos = num
            if buttons: numpos += 2

            for i in range(num):
                item = items[i]
                label = item.get('label')
                if item.get('type') == 'list':
                    value = item.get('value','')
                elif item.get('type') == 'satoshis':
                    value = item.get('value','')
                elif item.get('type') == 'str':
                    value = item.get('value','')
                elif item.get('type') == 'password':
                    value = '*'*len(item.get('value',''))
                else:
                    value = ''
                if value is None:
                    value = ''
                if len(value)<20:
                    value += ' '*(20-len(value))

                if item.has_key('value'):
                    w.addstr( 2+interval*i, 2, label)
                    w.addstr( 2+interval*i, 15, value, curses.A_REVERSE if self.popup_pos%numpos==i else curses.color_pair(1) )
                else:
                    w.addstr( 2+interval*i, 2, label, curses.A_REVERSE if self.popup_pos%numpos==i else 0)

            if buttons:
                w.addstr( 5+interval*i, 10, "[  ok  ]", curses.A_REVERSE if self.popup_pos%numpos==(numpos-2) else curses.color_pair(2))
                w.addstr( 5+interval*i, 25, "[cancel]", curses.A_REVERSE if self.popup_pos%numpos==(numpos-1) else curses.color_pair(2))

            w.refresh()

            c = self.stdscr.getch()
            if c in [ord('q'), 27]: break
            elif c in [curses.KEY_LEFT, curses.KEY_UP]: self.popup_pos -= 1
            elif c in [curses.KEY_RIGHT, curses.KEY_DOWN]: self.popup_pos +=1
            else:
                i = self.popup_pos%numpos
                if buttons and c==10:
                    if i == numpos-2:
                        return out
                    elif i == numpos -1:
                        return {}

                item = items[i]
                _type = item.get('type')

                if _type == 'str':
                    item['value'] = self.edit_str(item['value'], c)
                    out[item.get('label')] = item.get('value')

                elif _type == 'password':
                    item['value'] = self.edit_str(item['value'], c)
                    out[item.get('label')] = item ['value']

                elif _type == 'satoshis':
                    item['value'] = self.edit_str(item['value'], c, True)
                    out[item.get('label')] = item.get('value')

                elif _type == 'list':
                    choices = item.get('choices')
                    try:
                        j = choices.index(item.get('value'))
                    except Exception:
                        j = 0
                    new_choice = choices[(j + 1)% len(choices)]
                    item['value'] = new_choice
                    out[item.get('label')] = item.get('value')

                elif _type == 'button':
                    out['button'] = item.get('label')
                    break

        return out<|MERGE_RESOLUTION|>--- conflicted
+++ resolved
@@ -1,20 +1,11 @@
 import tty, sys
 import curses, datetime, locale
 from decimal import Decimal
-<<<<<<< HEAD
-_ = lambda x:x
+
 from electrum_dash.util import format_satoshis, set_verbosity
 from electrum_dash.util import StoreDict
-from electrum_dash.bitcoin import is_valid, COIN
-
+from electrum_dash.bitcoin import is_valid, COIN, TYPE_ADDRESS
 from electrum_dash import Wallet, WalletStorage
-=======
-
-from electrum.util import format_satoshis, set_verbosity
-from electrum.util import StoreDict
-from electrum.bitcoin import is_valid, COIN, TYPE_ADDRESS
-from electrum import Wallet, WalletStorage
->>>>>>> 7dbb23e8
 
 _ = lambda x:x
 
@@ -28,7 +19,7 @@
         self.network = daemon.network
         storage = WalletStorage(config.get_wallet_path())
         if not storage.file_exists:
-            print "Wallet not found. try 'electrum create'"
+            print "Wallet not found. try 'electrum-dash create'"
             exit()
 
         self.wallet = Wallet(storage)
