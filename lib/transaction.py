--- conflicted
+++ resolved
@@ -417,11 +417,7 @@
     # p2sh
     match = [ opcodes.OP_HASH160, opcodes.OP_PUSHDATA4, opcodes.OP_EQUAL ]
     if match_decoded(decoded, match):
-<<<<<<< HEAD
-        return 'address', hash_160_to_bc_address(decoded[1][1], bitcoin.SCRIPT_ADDR)
-=======
-        return TYPE_ADDRESS, hash_160_to_bc_address(decoded[1][1],5)
->>>>>>> 7dbb23e8
+        return TYPE_ADDRESS, hash_160_to_bc_address(decoded[1][1], bitcoin.SCRIPT_ADDR)
 
     return TYPE_SCRIPT, bytes
 
